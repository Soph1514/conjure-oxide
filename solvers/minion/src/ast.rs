//! Types used for representing Minion models in Rust.

use std::collections::HashMap;

pub type VarName = String;
pub type Tuple = (Constant, Constant);
pub type TwoVars = (Var, Var);

/// A Minion model.
#[non_exhaustive]
#[derive(Debug, Clone, PartialEq, Eq)]
pub struct Model {
    pub named_variables: SymbolTable,
    pub constraints: Vec<Constraint>,
}

impl Model {
    /// Creates an empty Minion model.
    pub fn new() -> Model {
        Model {
            named_variables: SymbolTable::new(),
            constraints: Vec::new(),
        }
    }
}

impl Default for Model {
    fn default() -> Self {
        Self::new()
    }
}

/// All supported Minion constraints.
#[non_exhaustive]
#[derive(Debug, Clone, PartialEq, Eq)]
pub enum Constraint {
    Difference(TwoVars, Var),
    Div(TwoVars, Var),
    DivUndefZero(TwoVars, Var),
    Modulo(TwoVars, Var),
    ModuloUndefZero(TwoVars, Var),
    Pow(TwoVars, Var),
    Product(TwoVars, Var),
    WeightedSumGeq(Vec<Constant>, Vec<Var>, Var),
    WeightedSumLeq(Vec<Constant>, Vec<Var>, Var),
    CheckAssign(Box<Constraint>),
    CheckGsa(Box<Constraint>),
    ForwardChecking(Box<Constraint>),
    Reify(Box<Constraint>, Var),
    ReifyImply(Box<Constraint>, Var),
    ReifyImplyQuick(Box<Constraint>, Var),
    WatchedAnd(Vec<Constraint>),
    WatchedOr(Vec<Constraint>),
    GacAllDiff(Vec<Var>),
    AllDiff(Vec<Var>),
    AllDiffMatrix(Vec<Var>, Constant),
    WatchSumGeq(Vec<Var>, Constant),
    WatchSumLeq(Vec<Var>, Constant),
    OccurrenceGeq(Vec<Var>, Constant, Constant),
    OccurrenceLeq(Vec<Var>, Constant, Constant),
    Occurrence(Vec<Var>, Constant, Var),
    LitSumGeq(Vec<Var>, Vec<Constant>, Constant),
    Gcc(Vec<Var>, Vec<Constant>, Vec<Var>),
    GccWeak(Vec<Var>, Vec<Constant>, Vec<Var>),
    LexLeqRv(Vec<Var>, Vec<Var>),
    LexLeq(Vec<Var>, Vec<Var>),
    LexLess(Vec<Var>, Vec<Var>),
    LexLeqQuick(Vec<Var>, Vec<Var>),
    LexLessQuick(Vec<Var>, Vec<Var>),
    WatchVecNeq(Vec<Var>, Vec<Var>),
    WatchVecExistsLess(Vec<Var>, Vec<Var>),
    Hamming(Vec<Var>, Vec<Var>, Constant),
    NotHamming(Vec<Var>, Vec<Var>, Constant),
    FrameUpdate(Vec<Var>, Vec<Var>, Vec<Var>, Vec<Var>, Constant),
    //HaggisGac(Vec<Var>,Vec<
    //HaggisGacStable
    //ShortStr2
    //ShortcTupleStr2
    NegativeTable(Vec<Var>, Vec<Tuple>),
    Table(Vec<Var>, Vec<Tuple>),
    GacSchema(Vec<Var>, Vec<Tuple>),
    LightTable(Vec<Var>, Vec<Tuple>),
    Mddc(Vec<Var>, Vec<Tuple>),
    NegativeMddc(Vec<Var>, Vec<Tuple>),
    Str2Plus(Vec<Var>, Var),
    Max(Vec<Var>, Var),
    Min(Vec<Var>, Var),
    NvalueGeq(Vec<Var>, Var),
    NvalueLeq(Vec<Var>, Var),
    SumLeq(Vec<Var>, Var),
    SumGeq(Vec<Var>, Var),
    Element(Vec<Var>, Var, Var),
    ElementOne(Vec<Var>, Var, Var),
    ElementUndefZero(Vec<Var>, Var, Var),
    WatchElement(Vec<Var>, Var, Var),
    WatchElementOne(Vec<Var>, Var, Var),
    WatchElementOneUndefZero(Vec<Var>, Var, Var),
    WatchElementUndefZero(Vec<Var>, Var, Var),
    WLiteral(Var, Constant),
    WNotLiteral(Var, Constant),
    WInIntervalSet(Var, Vec<Constant>),
    WInRange(Var, Vec<Constant>),
    WInset(Var, Vec<Constant>),
    WNotInRange(Var, Vec<Constant>),
    WNotInset(Var, Vec<Constant>),
    Abs(Var, Var),
    DisEq(Var, Var),
    Eq(Var, Var),
    MinusEq(Var, Var),
    GacEq(Var, Var),
    WatchLess(Var, Var),
    WatchNeq(Var, Var),
    Ineq(Var, Var, Constant),
}

/// Representation of a Minion Variable.
///
/// A variable can either be a named variable, or an anomynous "constant as a variable".
///
/// The latter is not stored in the symbol table, or counted in Minions internal list of all
/// variables, but is used to allow the use of a constant in the place of a variable in a
/// constraint.
<<<<<<< HEAD
#[derive(Debug, Clone, Eq, PartialEq)]
#[non_exhaustive]
=======
#[derive(Debug, Eq, PartialEq, Clone)]
>>>>>>> 115436f2
pub enum Var {
    NameRef(VarName),
    ConstantAsVar(i32),
}

<<<<<<< HEAD
/// Representation of a Minion constant.
#[derive(Debug, Eq, PartialEq, Clone, Copy)]
#[non_exhaustive]
=======
#[derive(Debug, Eq, PartialEq, Clone, Copy)]
>>>>>>> 115436f2
pub enum Constant {
    Bool(bool),
    Integer(i32),
}

/// Representation of variable domains.
#[derive(Debug, Copy, Clone, Eq, PartialEq)]
#[non_exhaustive]
pub enum VarDomain {
    Bound(i32, i32),
    Discrete(i32, i32),
    SparseBound(i32, i32),
    Bool,
}

#[derive(Debug, Clone, Eq, PartialEq)]
#[non_exhaustive]
/// Stores all named variables in a Minion model alongside their domains.
///
/// Named variables referenced in [constraints](Constraint) must be in the symbol table for the
/// model to be valid. In the future, this will raise some sort of type error.
pub struct SymbolTable {
    table: HashMap<VarName, VarDomain>,

    // for now doubles both as Minion's SearchOrder and print order
    var_order: Vec<VarName>,
}

impl SymbolTable {
    fn new() -> SymbolTable {
        SymbolTable {
            table: HashMap::new(),
            var_order: Vec::new(),
        }
    }

    /// Creates a new variable and adds it to the symbol table.
    ///
    /// # Returns
    ///
    /// If a variable already exists with the given name, `None` is returned.
    pub fn add_var(&mut self, name: VarName, vartype: VarDomain) -> Option<()> {
        if self.table.contains_key(&name) {
            return None;
        }

        self.table.insert(name.clone(), vartype);
        self.var_order.push(name);

        Some(())
    }

    /// Gets the domain of a named variable.
    ///
    /// # Returns
    ///
    /// `None` if no variable is known by that name.
    pub fn get_vartype(&self, name: VarName) -> Option<VarDomain> {
        self.table.get(&name).cloned()
    }

    /// Gets the canonical ordering of variables.
    pub fn get_variable_order(&self) -> Vec<VarName> {
        self.var_order.clone()
    }

    pub fn contains(&self, name: VarName) -> bool {
        self.table.contains_key(&name)
    }
}<|MERGE_RESOLUTION|>--- conflicted
+++ resolved
@@ -120,24 +120,15 @@
 /// The latter is not stored in the symbol table, or counted in Minions internal list of all
 /// variables, but is used to allow the use of a constant in the place of a variable in a
 /// constraint.
-<<<<<<< HEAD
 #[derive(Debug, Clone, Eq, PartialEq)]
-#[non_exhaustive]
-=======
-#[derive(Debug, Eq, PartialEq, Clone)]
->>>>>>> 115436f2
 pub enum Var {
     NameRef(VarName),
     ConstantAsVar(i32),
 }
 
-<<<<<<< HEAD
 /// Representation of a Minion constant.
+#[non_exhaustive]
 #[derive(Debug, Eq, PartialEq, Clone, Copy)]
-#[non_exhaustive]
-=======
-#[derive(Debug, Eq, PartialEq, Clone, Copy)]
->>>>>>> 115436f2
 pub enum Constant {
     Bool(bool),
     Integer(i32),
