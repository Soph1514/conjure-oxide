#![allow(dead_code)]
use conjure_core::ast::{
    matrix, AbstractLiteral, Atom, Expression as Expr, Literal as Lit, SymbolTable,
};
use conjure_core::into_matrix;
use conjure_core::metadata::Metadata;
use conjure_core::rule_engine::{
    register_rule, register_rule_set, ApplicationError::RuleNotApplicable, ApplicationResult,
    Reduction,
};
use itertools::{izip, Itertools as _};
use std::collections::HashSet;
use std::sync::atomic::{AtomicBool, Ordering};
use std::sync::Arc;
use uniplate::Biplate;

use super::partial_eval::run_partial_evaluator;

register_rule_set!("Constant", ());

#[register_rule(("Constant", 9001))]
fn constant_evaluator(expr: &Expr, _: &SymbolTable) -> ApplicationResult {
    // I break the rules a bit here: this is a global rule!
    //
    // This rule is really really hot when expanding comprehensions.. Also, at time of writing, we
    // have the naive rewriter, which is slow on large trees....
    //
    // Also, constant_evaluating bottom up vs top down does things in less passes: the rewriter,
    // however, favour doing this top-down!
    //
    // e.g. or([(1=1),(2=2),(3+3 = 6)])

    if !matches!(expr, Expr::Root(_, _)) {
        return Err(RuleNotApplicable);
    };

    let has_changed: Arc<AtomicBool> = Arc::new(AtomicBool::new(false));
    let has_changed_2 = Arc::clone(&has_changed);

    let new_expr = expr.transform_bi(Arc::new(move |x| {
        if let Expr::Atomic(_, Atom::Literal(_)) = x {
            return x;
        }

        match eval_constant(&x)
            .map(|c| Expr::Atomic(Metadata::new(), Atom::Literal(c)))
            .or_else(|| run_partial_evaluator(&x).ok().map(|r| r.new_expression))
        {
            Some(new_expr) => {
                has_changed.store(true, Ordering::Relaxed);
                new_expr
            }

            None => x,
        }
    }));

    if has_changed_2.load(Ordering::Relaxed) {
        Ok(Reduction::pure(new_expr))
    } else {
        Err(RuleNotApplicable)
    }
}

/// Simplify an expression to a constant if possible
/// Returns:
/// `None` if the expression cannot be simplified to a constant (e.g. if it contains a variable)
/// `Some(Const)` if the expression can be simplified to a constant
pub fn eval_constant(expr: &Expr) -> Option<Lit> {
    match expr {
<<<<<<< HEAD
        // TODO: need to specify for subsetEq etc
        Expr::Intersect(_, a, b) => match (a.as_ref(), b.as_ref()) {
            (
                Expr::AbstractLiteral(_, AbstractLiteral::Set(a)),
                Expr::AbstractLiteral(_, AbstractLiteral::Set(b)),
            ) => {
                //create hashset of the first set
                let mut list1: HashSet<Lit> = HashSet::new();
                for expr in a.iter() {
                    if let Expr::Atomic(_, Atom::Literal(x)) = expr {
                        list1.insert(x.clone());
                    } else {
                        return None;
                    }
                }
                // create hashset of the second set
                let mut list2: HashSet<Lit> = HashSet::new();
                for expr in b.iter() {
                    if let Expr::Atomic(_, Atom::Literal(x)) = expr {
                        list2.insert(x.clone());
                    } else {
                        return None;
                    }
                }
                // return their intersection
                let mut list: Vec<Lit> = Vec::new();
                for expr in list1.intersection(&list2) {
                    list.push(expr.clone());
                }
                Some(Lit::AbstractLiteral(AbstractLiteral::Set(list)))
            }
            (
                Expr::AbstractLiteral(_, AbstractLiteral::Set(a)),
                Expr::Atomic(_, Atom::Literal(Lit::AbstractLiteral(AbstractLiteral::Set(b)))),
            )
            | (
                Expr::Atomic(_, Atom::Literal(Lit::AbstractLiteral(AbstractLiteral::Set(b)))),
                Expr::AbstractLiteral(_, AbstractLiteral::Set(a)),
            ) => {
                //create hashset of the first set
                let mut list1: HashSet<Lit> = HashSet::new();
                for expr in a.iter() {
                    if let Expr::Atomic(_, Atom::Literal(x)) = expr {
                        list1.insert(x.clone());
                    } else {
                        return None;
                    }
                }
                // create hashset of the second set
                let mut list2: HashSet<Lit> = HashSet::new();
                for lit in b.iter() {
                    list2.insert(lit.clone());
                }
                // return their intersection
                let mut list: Vec<Lit> = Vec::new();
                for expr in list1.intersection(&list2) {
                    list.push(expr.clone());
                }
                Some(Lit::AbstractLiteral(AbstractLiteral::Set(list)))
            }

            _ => None,
        },
        Expr::Union(_, a, b) => match (a.as_ref(), b.as_ref()) {
            (
                Expr::AbstractLiteral(_, AbstractLiteral::Set(a)),
                Expr::AbstractLiteral(_, AbstractLiteral::Set(b)),
            ) => {
                //we do this to check that all elements are literals
                let mut list: Vec<Lit> = Vec::new();
                for expr in a.iter() {
                    if let Expr::Atomic(_, Atom::Literal(x)) = expr {
                        list.push(x.clone());
                    } else {
                        return None;
                    }
                }
                for expr in b.iter() {
                    if let Expr::Atomic(_, Atom::Literal(x)) = expr {
                        if list.contains(&x) {
                            continue;
                        }
                        list.push(x.clone());
                    } else {
                        return None;
                    }
                }
                Some(Lit::AbstractLiteral(AbstractLiteral::Set(list)))
            }
            (
                Expr::AbstractLiteral(_, AbstractLiteral::Set(a)),
                Expr::Atomic(_, Atom::Literal(Lit::AbstractLiteral(AbstractLiteral::Set(b)))),
            )
            | (
                Expr::Atomic(_, Atom::Literal(Lit::AbstractLiteral(AbstractLiteral::Set(b)))),
                Expr::AbstractLiteral(_, AbstractLiteral::Set(a)),
            ) => {
                //we do this to check that all elements are literals
                let mut list: Vec<Lit> = Vec::new();
                for expr in a.iter() {
                    if let Expr::Atomic(_, Atom::Literal(x)) = expr {
                        list.push(x.clone());
                    } else {
                        return None;
                    }
                }
                for lit in b.iter() {
                    if list.contains(&lit) {
                        continue;
                    }
                    list.push(lit.clone());
                }
                Some(Lit::AbstractLiteral(AbstractLiteral::Set(list)))
            }

            _ => None,
        },
=======
        Expr::Union(_, _, _) => None,
        Expr::In(_, a, b) => {
            if let (
                Expr::Atomic(_, Atom::Literal(Lit::Int(c))),
                Expr::Atomic(_, Atom::Literal(Lit::AbstractLiteral(AbstractLiteral::Set(d)))),
            ) = (a.as_ref(), b.as_ref())
            {
                for lit in d.iter() {
                    if let Lit::Int(x) = lit {
                        if c == x {
                            return Some(Lit::Bool(true));
                        }
                    }
                }
                Some(Lit::Bool(false))
            } else {
                None
            }
        }
        Expr::Intersect(_, _, _) => None,
>>>>>>> 206539a5
        Expr::Supset(_, _, _) => None,
        Expr::SupsetEq(_, _, _) => None,
        Expr::Subset(_, _, _) => None,
        Expr::SubsetEq(_, _, _) => None,
        Expr::FromSolution(_, _) => None,
        Expr::DominanceRelation(_, _) => None,
        Expr::InDomain(_, e, domain) => {
            let Expr::Atomic(_, Atom::Literal(lit)) = e.as_ref() else {
                return None;
            };

            domain.contains(lit).map(Into::into)
        }
        Expr::Atomic(_, Atom::Literal(c)) => Some(c.clone()),
        Expr::Atomic(_, Atom::Reference(_c)) => None,
        Expr::AbstractLiteral(_, a) => {
            if let AbstractLiteral::Set(s) = a {
                let mut copy = Vec::new();
                for expr in s.iter() {
                    if let Expr::Atomic(_, Atom::Literal(lit)) = expr {
                        copy.push(lit.clone());
                    } else {
                        return None;
                    }
                }
                Some(Lit::AbstractLiteral(AbstractLiteral::Set(copy)))
            } else {
                None
            }
        }
        Expr::Comprehension(_, _) => None,
        Expr::UnsafeIndex(_, subject, indices) | Expr::SafeIndex(_, subject, indices) => {
            let subject: Lit = subject.as_ref().clone().to_literal()?;
            let indices: Vec<Lit> = indices
                .iter()
                .cloned()
                .map(|x| x.to_literal())
                .collect::<Option<Vec<Lit>>>()?;

            match subject {
                Lit::AbstractLiteral(subject @ AbstractLiteral::Matrix(_, _)) => {
                    matrix::flatten_enumerate(subject)
                        .find(|(i, _)| i == &indices)
                        .map(|(_, x)| x)
                }
                Lit::AbstractLiteral(subject @ AbstractLiteral::Tuple(_)) => {
                    let AbstractLiteral::Tuple(elems) = subject else {
                        return None;
                    };

                    assert!(indices.len() == 1, "nested tuples not supported yet");

                    let Lit::Int(index) = indices[0].clone() else {
                        return None;
                    };

                    if elems.len() < index as usize || index < 1 {
                        return None;
                    }

                    // -1 for 0-indexing vs 1-indexing
                    let item = elems[index as usize - 1].clone();

                    Some(item)
                }
                Lit::AbstractLiteral(subject @ AbstractLiteral::Record(_)) => {
                    let AbstractLiteral::Record(elems) = subject else {
                        return None;
                    };

                    assert!(indices.len() == 1, "nested record not supported yet");

                    let Lit::Int(index) = indices[0].clone() else {
                        return None;
                    };

                    if elems.len() < index as usize || index < 1 {
                        return None;
                    }

                    // -1 for 0-indexing vs 1-indexing
                    let item = elems[index as usize - 1].clone();
                    Some(item.value)
                }
                _ => None,
            }
        }
        Expr::UnsafeSlice(_, subject, indices) | Expr::SafeSlice(_, subject, indices) => {
            let subject: Lit = subject.as_ref().clone().to_literal()?;
            let Lit::AbstractLiteral(subject @ AbstractLiteral::Matrix(_, _)) = subject else {
                return None;
            };

            let hole_dim = indices
                .iter()
                .cloned()
                .position(|x| x.is_none())
                .expect("slice expression should have a hole dimension");

            let missing_domain = matrix::index_domains(subject.clone())[hole_dim].clone();

            let indices: Vec<Option<Lit>> = indices
                .iter()
                .cloned()
                .map(|x| {
                    // the outer option represents success of this iterator, the inner the index
                    // slice.
                    match x {
                        Some(x) => x.to_literal().map(Some),
                        None => Some(None),
                    }
                })
                .collect::<Option<Vec<Option<Lit>>>>()?;

            let indices_in_slice: Vec<Vec<Lit>> = missing_domain
                .values()?
                .into_iter()
                .map(|i| {
                    let mut indices = indices.clone();
                    indices[hole_dim] = Some(i);
                    // These unwraps will only fail if we have multiple holes.
                    // As this is invalid, panicking is fine.
                    indices.into_iter().map(|x| x.unwrap()).collect_vec()
                })
                .collect_vec();

            // Note: indices_in_slice is not necessarily sorted, so this is the best way.
            let elems = matrix::flatten_enumerate(subject)
                .filter(|(i, _)| indices_in_slice.contains(i))
                .map(|(_, elem)| elem)
                .collect();

            Some(Lit::AbstractLiteral(into_matrix![elems]))
        }
        Expr::Abs(_, e) => un_op::<i32, i32>(|a| a.abs(), e).map(Lit::Int),
        Expr::Eq(_, a, b) => bin_op::<i32, bool>(|a, b| a == b, a, b)
            .or_else(|| bin_op::<bool, bool>(|a, b| a == b, a, b))
            .map(Lit::Bool),
        Expr::Neq(_, a, b) => bin_op::<i32, bool>(|a, b| a != b, a, b).map(Lit::Bool),
        Expr::Lt(_, a, b) => bin_op::<i32, bool>(|a, b| a < b, a, b).map(Lit::Bool),
        Expr::Gt(_, a, b) => bin_op::<i32, bool>(|a, b| a > b, a, b).map(Lit::Bool),
        Expr::Leq(_, a, b) => bin_op::<i32, bool>(|a, b| a <= b, a, b).map(Lit::Bool),
        Expr::Geq(_, a, b) => bin_op::<i32, bool>(|a, b| a >= b, a, b).map(Lit::Bool),
        Expr::Not(_, expr) => un_op::<bool, bool>(|e| !e, expr).map(Lit::Bool),
        Expr::And(_, e) => {
            vec_lit_op::<bool, bool>(|e| e.iter().all(|&e| e), e.as_ref()).map(Lit::Bool)
        }
        Expr::Root(_, _) => None,
        Expr::Or(_, es) => {
            // possibly cheating; definitely should be in partial eval instead
            for e in es.clone().unwrap_list()? {
                if let Expr::Atomic(_, Atom::Literal(Lit::Bool(true))) = e {
                    return Some(Lit::Bool(true));
                };
            }

            vec_lit_op::<bool, bool>(|e| e.iter().any(|&e| e), es.as_ref()).map(Lit::Bool)
        }
        Expr::Imply(_, box1, box2) => {
            let a: &Atom = (&**box1).try_into().ok()?;
            let b: &Atom = (&**box2).try_into().ok()?;

            let a: bool = a.try_into().ok()?;
            let b: bool = b.try_into().ok()?;

            if a {
                // true -> b ~> b
                Some(Lit::Bool(b))
            } else {
                // false -> b ~> true
                Some(Lit::Bool(true))
            }
        }
        Expr::Iff(_, box1, box2) => {
            let a: &Atom = (&**box1).try_into().ok()?;
            let b: &Atom = (&**box2).try_into().ok()?;

            let a: bool = a.try_into().ok()?;
            let b: bool = b.try_into().ok()?;

            Some(Lit::Bool(a == b))
        }
        Expr::Sum(_, exprs) => vec_lit_op::<i32, i32>(|e| e.iter().sum(), exprs).map(Lit::Int),
        Expr::Product(_, exprs) => {
            vec_lit_op::<i32, i32>(|e| e.iter().product(), exprs).map(Lit::Int)
        }
        Expr::FlatIneq(_, a, b, c) => {
            let a: i32 = a.try_into().ok()?;
            let b: i32 = b.try_into().ok()?;
            let c: i32 = c.try_into().ok()?;

            Some(Lit::Bool(a <= b + c))
        }
        Expr::FlatSumGeq(_, exprs, a) => {
            let sum = exprs.iter().try_fold(0, |acc, atom: &Atom| {
                let n: i32 = atom.try_into().ok()?;
                let acc = acc + n;
                Some(acc)
            })?;

            Some(Lit::Bool(sum >= a.try_into().ok()?))
        }
        Expr::FlatSumLeq(_, exprs, a) => {
            let sum = exprs.iter().try_fold(0, |acc, atom: &Atom| {
                let n: i32 = atom.try_into().ok()?;
                let acc = acc + n;
                Some(acc)
            })?;

            Some(Lit::Bool(sum >= a.try_into().ok()?))
        }
        Expr::Min(_, e) => {
            opt_vec_lit_op::<i32, i32>(|e| e.iter().min().copied(), e.as_ref()).map(Lit::Int)
        }
        Expr::Max(_, e) => {
            opt_vec_lit_op::<i32, i32>(|e| e.iter().max().copied(), e.as_ref()).map(Lit::Int)
        }
        Expr::UnsafeDiv(_, a, b) | Expr::SafeDiv(_, a, b) => {
            if unwrap_expr::<i32>(b)? == 0 {
                return None;
            }
            bin_op::<i32, i32>(|a, b| ((a as f32) / (b as f32)).floor() as i32, a, b).map(Lit::Int)
        }
        Expr::UnsafeMod(_, a, b) | Expr::SafeMod(_, a, b) => {
            if unwrap_expr::<i32>(b)? == 0 {
                return None;
            }
            bin_op::<i32, i32>(|a, b| a - b * (a as f32 / b as f32).floor() as i32, a, b)
                .map(Lit::Int)
        }
        Expr::MinionDivEqUndefZero(_, a, b, c) => {
            // div always rounds down
            let a: i32 = a.try_into().ok()?;
            let b: i32 = b.try_into().ok()?;
            let c: i32 = c.try_into().ok()?;

            if b == 0 {
                return None;
            }

            let a = a as f32;
            let b = b as f32;
            let div: i32 = (a / b).floor() as i32;
            Some(Lit::Bool(div == c))
        }
        Expr::Bubble(_, a, b) => bin_op::<bool, bool>(|a, b| a && b, a, b).map(Lit::Bool),
        Expr::MinionReify(_, a, b) => {
            let result = eval_constant(a)?;

            let result: bool = result.try_into().ok()?;
            let b: bool = b.try_into().ok()?;

            Some(Lit::Bool(b == result))
        }
        Expr::MinionReifyImply(_, a, b) => {
            let result = eval_constant(a)?;

            let result: bool = result.try_into().ok()?;
            let b: bool = b.try_into().ok()?;

            if b {
                Some(Lit::Bool(result))
            } else {
                Some(Lit::Bool(true))
            }
        }
        Expr::MinionModuloEqUndefZero(_, a, b, c) => {
            // From Savile Row. Same semantics as division.
            //
            //   a - (b * floor(a/b))
            //
            // We don't use % as it has the same semantics as /. We don't use / as we want to round
            // down instead, not towards zero.

            let a: i32 = a.try_into().ok()?;
            let b: i32 = b.try_into().ok()?;
            let c: i32 = c.try_into().ok()?;

            if b == 0 {
                return None;
            }

            let modulo = a - b * (a as f32 / b as f32).floor() as i32;
            Some(Lit::Bool(modulo == c))
        }
        Expr::MinionPow(_, a, b, c) => {
            // only available for positive a b c

            let a: i32 = a.try_into().ok()?;
            let b: i32 = b.try_into().ok()?;
            let c: i32 = c.try_into().ok()?;

            if a <= 0 {
                return None;
            }

            if b <= 0 {
                return None;
            }

            if c <= 0 {
                return None;
            }

            Some(Lit::Bool(a ^ b == c))
        }
        Expr::MinionWInSet(_, _, _) => None,
        Expr::MinionWInIntervalSet(_, x, intervals) => {
            let x_lit: &Lit = x.try_into().ok()?;

            let x_lit = match x_lit.clone() {
                Lit::Int(i) => Some(i),
                Lit::Bool(true) => Some(1),
                Lit::Bool(false) => Some(0),
                _ => None,
            }?;

            let mut intervals = intervals.iter();
            loop {
                let Some(lower) = intervals.next() else {
                    break;
                };

                let Some(upper) = intervals.next() else {
                    break;
                };
                if &x_lit >= lower && &x_lit <= upper {
                    return Some(Lit::Bool(true));
                }
            }

            Some(Lit::Bool(false))
        }
        Expr::AllDiff(_, e) => {
            let es = e.clone().unwrap_list()?;
            let mut lits: HashSet<Lit> = HashSet::new();
            for expr in es {
                let Expr::Atomic(_, Atom::Literal(x)) = expr else {
                    return None;
                };
                match x {
                    Lit::Int(_) | Lit::Bool(_) => {
                        if lits.contains(&x) {
                            return Some(Lit::Bool(false));
                        } else {
                            lits.insert(x.clone());
                        }
                    }
                    Lit::AbstractLiteral(_) => return None, // Reject AbstractLiteral cases
                }
            }
            Some(Lit::Bool(true))
        }
        Expr::FlatAllDiff(_, es) => {
            let mut lits: HashSet<Lit> = HashSet::new();
            for atom in es {
                let Atom::Literal(x) = atom else {
                    return None;
                };

                match x {
                    Lit::Int(_) | Lit::Bool(_) => {
                        if lits.contains(x) {
                            return Some(Lit::Bool(false));
                        } else {
                            lits.insert(x.clone());
                        }
                    }
                    Lit::AbstractLiteral(_) => return None, // Reject AbstractLiteral cases
                }
            }
            Some(Lit::Bool(true))
        }
        Expr::FlatWatchedLiteral(_, _, _) => None,
        Expr::AuxDeclaration(_, _, _) => None,
        Expr::Neg(_, a) => {
            let a: &Atom = a.try_into().ok()?;
            let a: i32 = a.try_into().ok()?;
            Some(Lit::Int(-a))
        }
        Expr::Minus(_, a, b) => {
            let a: &Atom = a.try_into().ok()?;
            let a: i32 = a.try_into().ok()?;

            let b: &Atom = b.try_into().ok()?;
            let b: i32 = b.try_into().ok()?;

            Some(Lit::Int(a - b))
        }
        Expr::FlatMinusEq(_, a, b) => {
            let a: i32 = a.try_into().ok()?;
            let b: i32 = b.try_into().ok()?;
            Some(Lit::Bool(a == -b))
        }
        Expr::FlatProductEq(_, a, b, c) => {
            let a: i32 = a.try_into().ok()?;
            let b: i32 = b.try_into().ok()?;
            let c: i32 = c.try_into().ok()?;
            Some(Lit::Bool(a * b == c))
        }
        Expr::FlatWeightedSumLeq(_, cs, vs, total) => {
            let cs: Vec<i32> = cs
                .iter()
                .map(|x| TryInto::<i32>::try_into(x).ok())
                .collect::<Option<Vec<i32>>>()?;
            let vs: Vec<i32> = vs
                .iter()
                .map(|x| TryInto::<i32>::try_into(x).ok())
                .collect::<Option<Vec<i32>>>()?;
            let total: i32 = total.try_into().ok()?;

            let sum: i32 = izip!(cs, vs).fold(0, |acc, (c, v)| acc + (c * v));

            Some(Lit::Bool(sum <= total))
        }
        Expr::FlatWeightedSumGeq(_, cs, vs, total) => {
            let cs: Vec<i32> = cs
                .iter()
                .map(|x| TryInto::<i32>::try_into(x).ok())
                .collect::<Option<Vec<i32>>>()?;
            let vs: Vec<i32> = vs
                .iter()
                .map(|x| TryInto::<i32>::try_into(x).ok())
                .collect::<Option<Vec<i32>>>()?;
            let total: i32 = total.try_into().ok()?;

            let sum: i32 = izip!(cs, vs).fold(0, |acc, (c, v)| acc + (c * v));

            Some(Lit::Bool(sum >= total))
        }
        Expr::FlatAbsEq(_, x, y) => {
            let x: i32 = x.try_into().ok()?;
            let y: i32 = y.try_into().ok()?;

            Some(Lit::Bool(x == y.abs()))
        }
        Expr::UnsafePow(_, a, b) | Expr::SafePow(_, a, b) => {
            let a: &Atom = a.try_into().ok()?;
            let a: i32 = a.try_into().ok()?;

            let b: &Atom = b.try_into().ok()?;
            let b: i32 = b.try_into().ok()?;

            if (a != 0 || b != 0) && b >= 0 {
                Some(Lit::Int(a.pow(b as u32)))
            } else {
                None
            }
        }
        Expr::Scope(_, _) => None,
        Expr::MinionElementOne(_, _, _, _) => None,
        Expr::ToInt(_, expression) => {
            let lit = (**expression).clone().to_literal()?;
            match lit {
                Lit::Int(_) => Some(lit),
                Lit::Bool(true) => Some(Lit::Int(1)),
                Lit::Bool(false) => Some(Lit::Int(0)),
                _ => None,
            }
        }
    }
}

/// Evaluate the root expression.
///
/// This returns either Expr::Root([true]) or Expr::Root([false]).
#[register_rule(("Constant", 9001))]
fn eval_root(expr: &Expr, _: &SymbolTable) -> ApplicationResult {
    // this is its own rule not part of apply_eval_constant, because root should return a new root
    // with a literal inside it, not just a literal

    let Expr::Root(_, exprs) = expr else {
        return Err(RuleNotApplicable);
    };

    match exprs.len() {
        0 => Ok(Reduction::pure(Expr::Root(
            Metadata::new(),
            vec![true.into()],
        ))),
        1 => Err(RuleNotApplicable),
        _ => {
            let lit =
                vec_op::<bool, bool>(|e| e.iter().all(|&e| e), exprs).ok_or(RuleNotApplicable)?;

            Ok(Reduction::pure(Expr::Root(
                Metadata::new(),
                vec![lit.into()],
            )))
        }
    }
}

fn un_op<T, A>(f: fn(T) -> A, a: &Expr) -> Option<A>
where
    T: TryFrom<Lit>,
{
    let a = unwrap_expr::<T>(a)?;
    Some(f(a))
}

fn bin_op<T, A>(f: fn(T, T) -> A, a: &Expr, b: &Expr) -> Option<A>
where
    T: TryFrom<Lit>,
{
    let a = unwrap_expr::<T>(a)?;
    let b = unwrap_expr::<T>(b)?;
    Some(f(a, b))
}

#[allow(dead_code)]
fn tern_op<T, A>(f: fn(T, T, T) -> A, a: &Expr, b: &Expr, c: &Expr) -> Option<A>
where
    T: TryFrom<Lit>,
{
    let a = unwrap_expr::<T>(a)?;
    let b = unwrap_expr::<T>(b)?;
    let c = unwrap_expr::<T>(c)?;
    Some(f(a, b, c))
}

fn vec_op<T, A>(f: fn(Vec<T>) -> A, a: &[Expr]) -> Option<A>
where
    T: TryFrom<Lit>,
{
    let a = a.iter().map(unwrap_expr).collect::<Option<Vec<T>>>()?;
    Some(f(a))
}

fn vec_lit_op<T, A>(f: fn(Vec<T>) -> A, a: &Expr) -> Option<A>
where
    T: TryFrom<Lit>,
{
    // we don't care about preserving indices here, as we will be getting rid of the vector
    // anyways!
    let a = a.clone().unwrap_matrix_unchecked()?.0;
    let a = a.iter().map(unwrap_expr).collect::<Option<Vec<T>>>()?;
    Some(f(a))
}

fn opt_vec_op<T, A>(f: fn(Vec<T>) -> Option<A>, a: &[Expr]) -> Option<A>
where
    T: TryFrom<Lit>,
{
    let a = a.iter().map(unwrap_expr).collect::<Option<Vec<T>>>()?;
    f(a)
}

fn opt_vec_lit_op<T, A>(f: fn(Vec<T>) -> Option<A>, a: &Expr) -> Option<A>
where
    T: TryFrom<Lit>,
{
    let a = a.clone().unwrap_list()?;
    // FIXME: deal with explicit matrix domains
    let a = a.iter().map(unwrap_expr).collect::<Option<Vec<T>>>()?;
    f(a)
}

#[allow(dead_code)]
fn flat_op<T, A>(f: fn(Vec<T>, T) -> A, a: &[Expr], b: &Expr) -> Option<A>
where
    T: TryFrom<Lit>,
{
    let a = a.iter().map(unwrap_expr).collect::<Option<Vec<T>>>()?;
    let b = unwrap_expr::<T>(b)?;
    Some(f(a, b))
}

fn unwrap_expr<T: TryFrom<Lit>>(expr: &Expr) -> Option<T> {
    let c = eval_constant(expr)?;
    TryInto::<T>::try_into(c).ok()
}

#[cfg(test)]
mod tests {
    use crate::eval_constant;
    use conjure_core::ast::Expression;
    use conjure_essence_macros::essence_expr;

    #[test]
    fn div_by_zero() {
        let expr = essence_expr!(1 / 0);
        assert_eq!(eval_constant(&expr), None);
    }

    #[test]
    fn safediv_by_zero() {
        let expr = Expression::SafeDiv(
            Default::default(),
            Box::new(essence_expr!(1)),
            Box::new(essence_expr!(0)),
        );
        assert_eq!(eval_constant(&expr), None);
    }
}<|MERGE_RESOLUTION|>--- conflicted
+++ resolved
@@ -68,126 +68,92 @@
 /// `Some(Const)` if the expression can be simplified to a constant
 pub fn eval_constant(expr: &Expr) -> Option<Lit> {
     match expr {
-<<<<<<< HEAD
-        // TODO: need to specify for subsetEq etc
+        Expr::Supset(_, a, b) => match (a.as_ref(), b.as_ref()) {
+            (
+                Expr::Atomic(_, Atom::Literal(Lit::AbstractLiteral(AbstractLiteral::Set(a)))),
+                Expr::Atomic(_, Atom::Literal(Lit::AbstractLiteral(AbstractLiteral::Set(b)))),
+            ) => {
+                let a_set: HashSet<Lit> = a.iter().cloned().collect();
+                let b_set: HashSet<Lit> = b.iter().cloned().collect();
+
+                let result = if a_set.difference(&b_set).count() > 0 {
+                    Some(Lit::Bool(a_set.is_superset(&b_set)))
+                } else {
+                    Some(Lit::Bool(false))
+                };
+                result
+            }
+            _ => None,
+        },
+        Expr::SupsetEq(_, a, b) => match (a.as_ref(), b.as_ref()) {
+            (
+                Expr::Atomic(_, Atom::Literal(Lit::AbstractLiteral(AbstractLiteral::Set(a)))),
+                Expr::Atomic(_, Atom::Literal(Lit::AbstractLiteral(AbstractLiteral::Set(b)))),
+            ) => Some(Lit::Bool(
+                a.iter()
+                    .cloned()
+                    .collect::<HashSet<Lit>>()
+                    .is_superset(&b.iter().cloned().collect::<HashSet<Lit>>()),
+            )),
+            _ => None,
+        },
+        Expr::Subset(_, a, b) => match (a.as_ref(), b.as_ref()) {
+            (
+                Expr::Atomic(_, Atom::Literal(Lit::AbstractLiteral(AbstractLiteral::Set(a)))),
+                Expr::Atomic(_, Atom::Literal(Lit::AbstractLiteral(AbstractLiteral::Set(b)))),
+            ) => {
+                let a_set: HashSet<Lit> = a.iter().cloned().collect();
+                let b_set: HashSet<Lit> = b.iter().cloned().collect();
+
+                let result = if b_set.difference(&a_set).count() > 0 {
+                    Some(Lit::Bool(a_set.is_subset(&b_set)))
+                } else {
+                    Some(Lit::Bool(false))
+                };
+                result
+            }
+            _ => None,
+        },
+        Expr::SubsetEq(_, a, b) => match (a.as_ref(), b.as_ref()) {
+            (
+                Expr::Atomic(_, Atom::Literal(Lit::AbstractLiteral(AbstractLiteral::Set(a)))),
+                Expr::Atomic(_, Atom::Literal(Lit::AbstractLiteral(AbstractLiteral::Set(b)))),
+            ) => Some(Lit::Bool(
+                a.iter()
+                    .cloned()
+                    .collect::<HashSet<Lit>>()
+                    .is_subset(&b.iter().cloned().collect::<HashSet<Lit>>()),
+            )),
+            _ => None,
+        },
         Expr::Intersect(_, a, b) => match (a.as_ref(), b.as_ref()) {
             (
-                Expr::AbstractLiteral(_, AbstractLiteral::Set(a)),
-                Expr::AbstractLiteral(_, AbstractLiteral::Set(b)),
-            ) => {
-                //create hashset of the first set
-                let mut list1: HashSet<Lit> = HashSet::new();
-                for expr in a.iter() {
-                    if let Expr::Atomic(_, Atom::Literal(x)) = expr {
-                        list1.insert(x.clone());
-                    } else {
-                        return None;
-                    }
-                }
-                // create hashset of the second set
-                let mut list2: HashSet<Lit> = HashSet::new();
-                for expr in b.iter() {
-                    if let Expr::Atomic(_, Atom::Literal(x)) = expr {
-                        list2.insert(x.clone());
-                    } else {
-                        return None;
-                    }
-                }
-                // return their intersection
-                let mut list: Vec<Lit> = Vec::new();
-                for expr in list1.intersection(&list2) {
-                    list.push(expr.clone());
-                }
-                Some(Lit::AbstractLiteral(AbstractLiteral::Set(list)))
-            }
-            (
-                Expr::AbstractLiteral(_, AbstractLiteral::Set(a)),
+                Expr::Atomic(_, Atom::Literal(Lit::AbstractLiteral(AbstractLiteral::Set(a)))),
                 Expr::Atomic(_, Atom::Literal(Lit::AbstractLiteral(AbstractLiteral::Set(b)))),
-            )
-            | (
-                Expr::Atomic(_, Atom::Literal(Lit::AbstractLiteral(AbstractLiteral::Set(b)))),
-                Expr::AbstractLiteral(_, AbstractLiteral::Set(a)),
-            ) => {
-                //create hashset of the first set
-                let mut list1: HashSet<Lit> = HashSet::new();
-                for expr in a.iter() {
-                    if let Expr::Atomic(_, Atom::Literal(x)) = expr {
-                        list1.insert(x.clone());
-                    } else {
-                        return None;
-                    }
-                }
-                // create hashset of the second set
-                let mut list2: HashSet<Lit> = HashSet::new();
-                for lit in b.iter() {
-                    list2.insert(lit.clone());
-                }
-                // return their intersection
-                let mut list: Vec<Lit> = Vec::new();
-                for expr in list1.intersection(&list2) {
-                    list.push(expr.clone());
-                }
-                Some(Lit::AbstractLiteral(AbstractLiteral::Set(list)))
-            }
-
+            ) => Some(Lit::AbstractLiteral(AbstractLiteral::Set(
+                a.iter()
+                    .cloned()
+                    .collect::<HashSet<Lit>>()
+                    .intersection(&b.iter().cloned().collect::<HashSet<Lit>>())
+                    .cloned()
+                    .collect(),
+            ))),
             _ => None,
         },
         Expr::Union(_, a, b) => match (a.as_ref(), b.as_ref()) {
             (
-                Expr::AbstractLiteral(_, AbstractLiteral::Set(a)),
-                Expr::AbstractLiteral(_, AbstractLiteral::Set(b)),
-            ) => {
-                //we do this to check that all elements are literals
-                let mut list: Vec<Lit> = Vec::new();
-                for expr in a.iter() {
-                    if let Expr::Atomic(_, Atom::Literal(x)) = expr {
-                        list.push(x.clone());
-                    } else {
-                        return None;
-                    }
-                }
-                for expr in b.iter() {
-                    if let Expr::Atomic(_, Atom::Literal(x)) = expr {
-                        if list.contains(&x) {
-                            continue;
-                        }
-                        list.push(x.clone());
-                    } else {
-                        return None;
-                    }
-                }
-                Some(Lit::AbstractLiteral(AbstractLiteral::Set(list)))
-            }
-            (
-                Expr::AbstractLiteral(_, AbstractLiteral::Set(a)),
+                Expr::Atomic(_, Atom::Literal(Lit::AbstractLiteral(AbstractLiteral::Set(a)))),
                 Expr::Atomic(_, Atom::Literal(Lit::AbstractLiteral(AbstractLiteral::Set(b)))),
-            )
-            | (
-                Expr::Atomic(_, Atom::Literal(Lit::AbstractLiteral(AbstractLiteral::Set(b)))),
-                Expr::AbstractLiteral(_, AbstractLiteral::Set(a)),
-            ) => {
-                //we do this to check that all elements are literals
-                let mut list: Vec<Lit> = Vec::new();
-                for expr in a.iter() {
-                    if let Expr::Atomic(_, Atom::Literal(x)) = expr {
-                        list.push(x.clone());
-                    } else {
-                        return None;
-                    }
-                }
-                for lit in b.iter() {
-                    if list.contains(&lit) {
-                        continue;
-                    }
-                    list.push(lit.clone());
-                }
-                Some(Lit::AbstractLiteral(AbstractLiteral::Set(list)))
-            }
-
+            ) => Some(Lit::AbstractLiteral(AbstractLiteral::Set(
+                a.iter()
+                    .cloned()
+                    .collect::<HashSet<Lit>>()
+                    .union(&b.iter().cloned().collect::<HashSet<Lit>>())
+                    .cloned()
+                    .collect(),
+            ))),
             _ => None,
         },
-=======
-        Expr::Union(_, _, _) => None,
         Expr::In(_, a, b) => {
             if let (
                 Expr::Atomic(_, Atom::Literal(Lit::Int(c))),
@@ -206,12 +172,6 @@
                 None
             }
         }
-        Expr::Intersect(_, _, _) => None,
->>>>>>> 206539a5
-        Expr::Supset(_, _, _) => None,
-        Expr::SupsetEq(_, _, _) => None,
-        Expr::Subset(_, _, _) => None,
-        Expr::SubsetEq(_, _, _) => None,
         Expr::FromSolution(_, _) => None,
         Expr::DominanceRelation(_, _) => None,
         Expr::InDomain(_, e, domain) => {
