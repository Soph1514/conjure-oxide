pub extern crate self as conjure_core;

pub use ast::Model;

pub mod ast;
pub mod bug;
pub mod context;
pub mod error;
pub mod metadata;
pub mod parse;
<<<<<<< HEAD
pub mod pro_trace;
=======
pub mod representation;
mod representations;
>>>>>>> 786ae3cc
pub mod rule_engine;
pub mod rules;
pub mod solver;
pub mod stats;<|MERGE_RESOLUTION|>--- conflicted
+++ resolved
@@ -8,12 +8,9 @@
 pub mod error;
 pub mod metadata;
 pub mod parse;
-<<<<<<< HEAD
 pub mod pro_trace;
-=======
 pub mod representation;
 mod representations;
->>>>>>> 786ae3cc
 pub mod rule_engine;
 pub mod rules;
 pub mod solver;
