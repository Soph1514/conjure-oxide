use crate::ast::Expression;
use serde_json;
use std::any::Any;
use std::fs;
use std::path::PathBuf;
use std::{fmt, fs::OpenOptions, io::Write};

#[derive(serde::Serialize)] // added for serialisation to JSON using serde
/// represents the trace of a rule application
pub struct RuleTrace {
    pub initial_expression: Expression,
    pub rule_name: String,
    pub rule_priority: u16,
    pub rule_set_name: String,
    pub transformed_expression: Option<Expression>,
    pub new_variables_str: Option<String>,
    pub top_level_str: Option<String>,
}

/// represents different types of traces
pub enum TraceStruct {
    RuleTrace(RuleTrace),
    Model,
}

/// provides a human readable representation of the RuleTrace struct
impl fmt::Display for RuleTrace {
    fn fmt(&self, f: &mut fmt::Formatter) -> fmt::Result {
        write!(
            f,
            "{}, \n~~> {} [{};{}]",
            self.initial_expression, self.rule_name, self.rule_priority, self.rule_set_name,
        )?;

        if let Some(expr) = &self.transformed_expression {
            write!(f, "\n{}", expr)?;
        }
        if let Some(vars) = &self.new_variables_str {
            write!(f, " {}", vars)?;
        }
        if let Some(top) = &self.top_level_str {
            write!(f, " {}", top)?;
        }

        write!(f, "\n--\n")?;
        Ok(())
    }
}

/// represents the level of detail in the trace
#[derive(clap::ValueEnum, serde::Serialize, Clone, PartialEq, Default, Debug)]
#[serde(rename_all = "kebab-case")]
pub enum VerbosityLevel {
    #[default]
    Low,
    Medium,
    High,
}
/// defines trait for formatting traces
pub trait Trace {
    fn capture(&self, trace: TraceStruct);
}

pub trait MessageFormatter: Any + Send + Sync {
    fn format(&self, trace: TraceStruct) -> String;
}

// it's here to be able to check the formatter type later on
#[derive(PartialEq)]
pub enum FormatterType {
    Json,
    Human,
}

pub struct HumanFormatter;

// human-readable formatter implementing the MessageFormatter trait
impl MessageFormatter for HumanFormatter {
    fn format(&self, trace: TraceStruct) -> String {
        match trace {
            TraceStruct::RuleTrace(rule_trace) => {
                if rule_trace.transformed_expression.is_some() {
                    format!("Successful Tranformation: \n{}", rule_trace)
                } else {
                    format!("Unsuccessful Tranformation: \n{}", rule_trace)
                }
            }
            _ => String::from("Unknown trace"),
        }
    }
}

// add a collection of traces
pub struct JsonFormatter;

// JSON formatter implementing the MessageFormatter trait
impl MessageFormatter for JsonFormatter {
    fn format(&self, trace: TraceStruct) -> String {
        match trace {
            TraceStruct::RuleTrace(rule_trace) => {
                serde_json::to_string_pretty(&rule_trace).unwrap()
            }
            _ => String::from("Unknown trace"),
        }
    }
}

// represents the different types of consumers
// one consumer writes to the console, the other writes to a file
// a Consumer recieves a TraceStruct, processes its data
// according to the consumer type, and sends it to the appropriate destination
pub enum Consumer {
    StdoutConsumer(StdoutConsumer),
    FileConsumer(FileConsumer),
    BothConsumer(BothConsumer),
}

pub struct StdoutConsumer {
    pub formatter: Box<dyn MessageFormatter>,
    pub verbosity: VerbosityLevel,
}

pub struct FileConsumer {
    pub formatter: Box<dyn MessageFormatter>,
    pub formatter_type: FormatterType, // trust me again, it's for the json formtting
    pub verbosity: VerbosityLevel,
    pub file_path: String, // path to file where the trace will be written
    pub is_first: std::cell::Cell<bool>, // for json formatting, trust me
}

pub struct BothConsumer {
    pub formatter: Box<dyn MessageFormatter>,
    pub verbosity: VerbosityLevel,
    pub file_path: String, // path to file where the trace will be written
}

impl Trace for StdoutConsumer {
    fn capture(&self, trace: TraceStruct) {
        let formatted_output = self.formatter.format(trace);
        println!("{}", formatted_output);
    }
}

impl Trace for FileConsumer {
    fn capture(&self, trace: TraceStruct) {
        let formatted_output = self.formatter.format(trace);
        let mut file = OpenOptions::new()
            .append(true)
            .create(true)
            .open(&self.file_path)
            .unwrap();
        if self.formatter_type == FormatterType::Json {
            if self.is_first.get() {
                writeln!(file, "[").unwrap();
                writeln!(file, "{}", formatted_output).unwrap();
                self.is_first.set(false);
            } else {
                writeln!(file, ",\n{}", formatted_output).unwrap();
            }
        } else {
            writeln!(file, "{}", formatted_output).unwrap();
        }
    }
}

<<<<<<< HEAD
pub fn finalise_trace_file(path: &str) {
    println!("{}", &path);

    let mut file = OpenOptions::new()
        .append(true)
        .create(true)
        .open(path)
        .unwrap();
    writeln!(file, "\n]").unwrap();
=======
impl Trace for BothConsumer {
    fn capture(&self, trace: TraceStruct) {
        let formatted_output = self.formatter.format(trace);
        println!("{}", formatted_output);
        let mut file = OpenOptions::new()
            .append(true)
            .create(true)
            .open(&self.file_path)
            .unwrap();
        writeln!(file, "{}", formatted_output).unwrap();
    }
>>>>>>> baad15ee
}

// which returns the verbosity level of the consumer
pub fn check_verbosity_level(consumer: &Consumer) -> VerbosityLevel {
    match consumer {
        Consumer::StdoutConsumer(stdout_consumer) => stdout_consumer.verbosity.clone(),
        Consumer::FileConsumer(file_consumer) => file_consumer.verbosity.clone(),
        Consumer::BothConsumer(both_consumer) => both_consumer.verbosity.clone(),
    }
}

// provides an implementation for the capture method, which
// sends the trace to the appropriate consumer
pub fn capture_trace(consumer: &Consumer, trace: TraceStruct) {
    match consumer {
        Consumer::StdoutConsumer(stdout_consumer) => {
            stdout_consumer.capture(trace);
        }
        Consumer::FileConsumer(file_consumer) => {
            file_consumer.capture(trace);
        }
        Consumer::BothConsumer(both_consumer) => both_consumer.capture(trace),
    }
}

pub fn create_consumer(
    consumer_type: &str,
    verbosity: VerbosityLevel,
    output_format: &str,
    file_path: String,
) -> Consumer {
    let (formatter, formatter_type): (Box<dyn MessageFormatter>, FormatterType) =
        match output_format.to_lowercase().as_str() {
            "json" => (Box::new(JsonFormatter), FormatterType::Json),
            "human" => (Box::new(HumanFormatter), FormatterType::Human),
            other => panic!("Unknown format type: {}", other),
        };

    match consumer_type.to_lowercase().as_str() {
        "stdout" => Consumer::StdoutConsumer(StdoutConsumer {
            formatter,
            verbosity,
        }),
        "file" => {
            let path = PathBuf::from(&file_path);
            if path.exists() {
                fs::remove_file(&path).unwrap();
            }

            Consumer::FileConsumer(FileConsumer {
                formatter,
                formatter_type,
                verbosity,
                file_path,
                is_first: std::cell::Cell::new(true), // for json formatting, trust me
            })
        }
        "both" => {
            let path = PathBuf::from(&file_path);
            if path.exists() {
                fs::remove_file(&path).unwrap();
            }

            Consumer::BothConsumer(BothConsumer {
                formatter,
                verbosity,
                file_path,
            })
        }
        other => panic!("Unknown consumer type: {}", other),
    }
}

pub fn specify_trace_file(
    essence_file: String,
    passed_file: Option<String>,
    output_format: &str,
) -> String {
    match passed_file {
        Some(trace_file) => trace_file,
        None => {
            let new_extension = match output_format.to_lowercase().as_str() {
                "json" => "json",
                "human" => "txt",
                _ => panic!("Unknown output format: {}", output_format),
            };

            let mut path = PathBuf::from(essence_file);

            if let Some(stem) = path.file_stem() {
                let mut new_name = stem.to_string_lossy().into_owned();
                new_name.push_str("_protrace");

                path.set_file_name(new_name);
                path.set_extension(new_extension);
            }

            path.to_string_lossy().into_owned()
        }
    }
}

#[cfg(test)]
mod tests {
    use super::*;

    #[test]
    fn test_create_stdout_consumer() {
        let consumer = create_consumer("stdout", VerbosityLevel::High, "human", "".into());
        assert!(matches!(consumer, Consumer::StdoutConsumer(_)));
    }

    #[test]
    fn test_create_file_consumer() {
        let file_path = "test_trace_output.json".to_string();
        let consumer = create_consumer("file", VerbosityLevel::Medium, "json", file_path.clone());
        if let Consumer::FileConsumer(file_consumer) = &consumer {
            assert_eq!(file_consumer.file_path, file_path);
        } else {
            panic!("Expected a FileConsumer");
        }

        assert!(matches!(consumer, Consumer::FileConsumer(_)));
        fs::remove_file(file_path).ok();
    }

    #[test]
    fn test_check_verbosity_level() {
        let consumer = Consumer::StdoutConsumer(StdoutConsumer {
            formatter: Box::new(HumanFormatter),
            verbosity: VerbosityLevel::High,
        });
        assert_eq!(check_verbosity_level(&consumer), VerbosityLevel::High);

        let consumer_2 = create_consumer("stdout", VerbosityLevel::Medium, "human", "".into());
        assert_eq!(check_verbosity_level(&consumer_2), VerbosityLevel::Medium);
    }

    #[test]
    fn test_specify_trace_file_json() {
        let output_file = specify_trace_file("example.essence".into(), None, "json");
        assert_eq!(output_file, "example_protrace.json");
    }

    #[test]
    fn test_specify_trace_file_human() {
        let output_file = specify_trace_file("example.essence".into(), None, "human");
        assert_eq!(output_file, "example_protrace.txt");
    }

    #[test]
    fn test_specify_trace_file_passed() {
        let output_file = specify_trace_file(
            "example.essence".into(),
            Some("example.essence_trace".to_string()),
            "human",
        );
        assert_eq!(output_file, "example.essence_trace");
    }
}<|MERGE_RESOLUTION|>--- conflicted
+++ resolved
@@ -130,8 +130,10 @@
 
 pub struct BothConsumer {
     pub formatter: Box<dyn MessageFormatter>,
+    pub formatter_type: FormatterType, // trust me again, it's for the json formtting
     pub verbosity: VerbosityLevel,
     pub file_path: String, // path to file where the trace will be written
+    pub is_first: std::cell::Cell<bool>, // for json formatting, trust me
 }
 
 impl Trace for StdoutConsumer {
@@ -163,7 +165,6 @@
     }
 }
 
-<<<<<<< HEAD
 pub fn finalise_trace_file(path: &str) {
     println!("{}", &path);
 
@@ -173,7 +174,8 @@
         .open(path)
         .unwrap();
     writeln!(file, "\n]").unwrap();
-=======
+}
+
 impl Trace for BothConsumer {
     fn capture(&self, trace: TraceStruct) {
         let formatted_output = self.formatter.format(trace);
@@ -183,9 +185,18 @@
             .create(true)
             .open(&self.file_path)
             .unwrap();
-        writeln!(file, "{}", formatted_output).unwrap();
-    }
->>>>>>> baad15ee
+        if self.formatter_type == FormatterType::Json {
+            if self.is_first.get() {
+                writeln!(file, "[").unwrap();
+                writeln!(file, "{}", formatted_output).unwrap();
+                self.is_first.set(false);
+            } else {
+                writeln!(file, ",\n{}", formatted_output).unwrap();
+            }
+        } else {
+            writeln!(file, "{}", formatted_output).unwrap();
+        }
+    }
 }
 
 // which returns the verbosity level of the consumer
@@ -251,8 +262,10 @@
 
             Consumer::BothConsumer(BothConsumer {
                 formatter,
+                formatter_type,
                 verbosity,
                 file_path,
+                is_first: std::cell::Cell::new(true), // for json formatting, trust me
             })
         }
         other => panic!("Unknown consumer type: {}", other),
