use doc_solver_support::doc_solver_support;
use serde::{Deserialize, Serialize};
use serde_with::serde_as;
use std::collections::HashMap;
use std::fmt::{Debug, Display, Formatter};

use crate::metadata::Metadata;

#[serde_as]
#[derive(Clone, Debug, PartialEq, Serialize, Deserialize)]
pub struct Model {
    #[serde_as(as = "Vec<(_, _)>")]
    pub variables: HashMap<Name, DecisionVariable>,
    pub constraints: Expression,
}

impl Model {
    pub fn new() -> Model {
        Model {
            variables: HashMap::new(),
            constraints: Expression::Nothing,
        }
    }
    // Function to update a DecisionVariable based on its Name
    pub fn update_domain(&mut self, name: &Name, new_domain: Domain) {
        if let Some(decision_var) = self.variables.get_mut(name) {
            decision_var.domain = new_domain;
        }
    }
    // Function to add a new DecisionVariable to the Model
    pub fn add_variable(&mut self, name: Name, decision_var: DecisionVariable) {
        self.variables.insert(name, decision_var);
    }

    pub fn get_constraints_vec(&self) -> Vec<Expression> {
        match &self.constraints {
            Expression::And(constraints) => constraints.clone(),
            Expression::Nothing => vec![],
            _ => vec![self.constraints.clone()],
        }
    }

    pub fn set_constraints(&mut self, constraints: Vec<Expression>) {
        if constraints.is_empty() {
            self.constraints = Expression::Nothing;
        } else if constraints.len() == 1 {
            self.constraints = constraints[0].clone();
        } else {
            self.constraints = Expression::And(constraints);
        }
    }

    pub fn add_constraint(&mut self, expression: Expression) {
        // ToDo (gs248) - there is no checking whatsoever
        // We need to properly validate the expression but this is just for testing
        let mut constraints = self.get_constraints_vec();
        constraints.push(expression);
        self.set_constraints(constraints);
    }

    pub fn add_constraints(&mut self, expressions: Vec<Expression>) {
        let mut constraints = self.get_constraints_vec();
        constraints.extend(expressions);
        self.set_constraints(constraints);
    }
}

impl Default for Model {
    fn default() -> Self {
        Self::new()
    }
}

#[derive(Clone, Debug, Eq, PartialEq, Ord, PartialOrd, Hash, Serialize, Deserialize)]
pub enum Name {
    UserName(String),
    MachineName(i32),
}

impl Display for Name {
    fn fmt(&self, f: &mut std::fmt::Formatter<'_>) -> std::fmt::Result {
        match self {
            Name::UserName(s) => write!(f, "UserName({})", s),
            Name::MachineName(i) => write!(f, "MachineName({})", i),
        }
    }
}

#[derive(Clone, Debug, PartialEq, Serialize, Deserialize)]
pub struct DecisionVariable {
    pub domain: Domain,
}

impl Display for DecisionVariable {
    fn fmt(&self, f: &mut std::fmt::Formatter<'_>) -> std::fmt::Result {
        match &self.domain {
            Domain::BoolDomain => write!(f, "bool"),
            Domain::IntDomain(ranges) => {
                let mut first = true;
                for r in ranges {
                    if first {
                        first = false;
                    } else {
                        write!(f, " or ")?;
                    }
                    match r {
                        Range::Single(i) => write!(f, "{}", i)?,
                        Range::Bounded(i, j) => write!(f, "{}..{}", i, j)?,
                    }
                }
                Ok(())
            }
        }
    }
}

#[derive(Clone, Debug, PartialEq, Serialize, Deserialize)]
pub enum Domain {
    BoolDomain,
    IntDomain(Vec<Range<i32>>),
}

#[derive(Clone, Debug, PartialEq, Serialize, Deserialize)]
pub enum Range<A> {
    Single(A),
    Bounded(A, A),
}

#[derive(Clone, Debug, PartialEq, Serialize, Deserialize)]
pub enum Constant {
    Int(i32),
    Bool(bool),
}

impl TryFrom<Constant> for i32 {
    type Error = &'static str;

    fn try_from(value: Constant) -> Result<Self, Self::Error> {
        match value {
            Constant::Int(i) => Ok(i),
            _ => Err("Cannot convert non-i32 Constant to i32"),
        }
    }
}
impl TryFrom<Constant> for bool {
    type Error = &'static str;

    fn try_from(value: Constant) -> Result<Self, Self::Error> {
        match value {
            Constant::Bool(b) => Ok(b),
            _ => Err("Cannot convert non-bool Constant to bool"),
        }
    }
}

#[doc_solver_support]
#[derive(Clone, Debug, PartialEq, Serialize, Deserialize)]
#[non_exhaustive]
pub enum Expression {
    /**
     * Represents an empty expression
     * NB: we only expect this at the top level of a model (if there is no constraints)
     */
    Nothing,

    #[solver(Minion, SAT)]
    Constant(Metadata, Constant),

    #[solver(Minion)]
    Reference(Name),

    Sum(Vec<Expression>),

    #[solver(SAT)]
    Not(Box<Expression>),
    #[solver(SAT)]
    Or(Vec<Expression>),
    #[solver(SAT)]
    And(Vec<Expression>),

    Eq(Box<Expression>, Box<Expression>),
    Neq(Box<Expression>, Box<Expression>),
    Geq(Box<Expression>, Box<Expression>),
    Leq(Box<Expression>, Box<Expression>),
    Gt(Box<Expression>, Box<Expression>),
    Lt(Box<Expression>, Box<Expression>),

    /* Flattened SumEq.
     *
     * Note: this is an intermediary step that's used in the process of converting from conjure model to minion.
     * This is NOT a valid expression in either Essence or minion.
     *
     * ToDo: This is a stop gap solution. Eventually it may be better to have multiple constraints instead? (gs248)
     */
    SumEq(Vec<Expression>, Box<Expression>),

    // Flattened Constraints
    #[solver(Minion)]
    SumGeq(Vec<Expression>, Box<Expression>),
    #[solver(Minion)]
    SumLeq(Vec<Expression>, Box<Expression>),
    #[solver(Minion)]
    Ineq(Box<Expression>, Box<Expression>, Box<Expression>),
}

impl Expression {
    /**
     * Returns a vector of references to the sub-expressions of the expression.
     * If the expression is a primitive (variable, constant, etc.), returns None.
     *
     * Note: If the expression is NOT MEANT TO have sub-expressions, this function will return None.
     * Otherwise, it will return Some(Vec), where the Vec can be empty.
     */
    pub fn sub_expressions(&self) -> Option<Vec<&Expression>> {
        fn unwrap_flat_expression<'a>(
            lhs: &'a Vec<Expression>,
            rhs: &'a Box<Expression>,
        ) -> Vec<&'a Expression> {
            let mut sub_exprs = lhs.iter().collect::<Vec<_>>();
            sub_exprs.push(rhs.as_ref());
            sub_exprs
        }

        match self {
            Expression::Constant(_, _) => None,
            Expression::Reference(_) => None,
            Expression::Nothing => None,
            Expression::Sum(exprs) => Some(exprs.iter().collect()),
            Expression::Not(expr_box) => Some(vec![expr_box.as_ref()]),
            Expression::Or(exprs) => Some(exprs.iter().collect()),
            Expression::And(exprs) => Some(exprs.iter().collect()),
            Expression::Eq(lhs, rhs) => Some(vec![lhs.as_ref(), rhs.as_ref()]),
            Expression::Neq(lhs, rhs) => Some(vec![lhs.as_ref(), rhs.as_ref()]),
            Expression::Geq(lhs, rhs) => Some(vec![lhs.as_ref(), rhs.as_ref()]),
            Expression::Leq(lhs, rhs) => Some(vec![lhs.as_ref(), rhs.as_ref()]),
            Expression::Gt(lhs, rhs) => Some(vec![lhs.as_ref(), rhs.as_ref()]),
            Expression::Lt(lhs, rhs) => Some(vec![lhs.as_ref(), rhs.as_ref()]),
            Expression::SumGeq(lhs, rhs) => Some(unwrap_flat_expression(lhs, rhs)),
            Expression::SumLeq(lhs, rhs) => Some(unwrap_flat_expression(lhs, rhs)),
            Expression::SumEq(lhs, rhs) => Some(unwrap_flat_expression(lhs, rhs)),
            Expression::Ineq(lhs, rhs, _) => Some(vec![lhs.as_ref(), rhs.as_ref()]),
        }
    }

    /// Returns a clone of the same expression type with the given sub-expressions.
    pub fn with_sub_expressions(&self, sub: Vec<&Expression>) -> Expression {
        match self {
            Expression::Constant(m, c) => Expression::Constant(m.clone(), c.clone()),
            Expression::Reference(name) => Expression::Reference(name.clone()),
            Expression::Nothing => Expression::Nothing,
            Expression::Sum(_) => Expression::Sum(sub.iter().cloned().cloned().collect()),
            Expression::Not(_) => Expression::Not(Box::new(sub[0].clone())),
            Expression::Or(_) => Expression::Or(sub.iter().cloned().cloned().collect()),
            Expression::And(_) => Expression::And(sub.iter().cloned().cloned().collect()),
            Expression::Eq(_, _) => {
                Expression::Eq(Box::new(sub[0].clone()), Box::new(sub[1].clone()))
            }
            Expression::Neq(_, _) => {
                Expression::Neq(Box::new(sub[0].clone()), Box::new(sub[1].clone()))
            }
            Expression::Geq(_, _) => {
                Expression::Geq(Box::new(sub[0].clone()), Box::new(sub[1].clone()))
            }
            Expression::Leq(_, _) => {
                Expression::Leq(Box::new(sub[0].clone()), Box::new(sub[1].clone()))
            }
            Expression::Gt(_, _) => {
                Expression::Gt(Box::new(sub[0].clone()), Box::new(sub[1].clone()))
            }
            Expression::Lt(_, _) => {
                Expression::Lt(Box::new(sub[0].clone()), Box::new(sub[1].clone()))
            }
            Expression::SumGeq(_, _) => Expression::SumGeq(
                sub.iter().cloned().cloned().collect(),
                Box::new(sub[2].clone()), // ToDo (gs248) - Why are we using sub[2] here?
            ),
            Expression::SumLeq(_, _) => Expression::SumLeq(
                sub.iter().cloned().cloned().collect(),
                Box::new(sub[2].clone()),
            ),
            Expression::SumEq(_, _) => Expression::SumEq(
                sub.iter().cloned().cloned().collect(),
                Box::new(sub[2].clone()),
            ),
            Expression::Ineq(_, _, _) => Expression::Ineq(
                Box::new(sub[0].clone()),
                Box::new(sub[1].clone()),
                Box::new(sub[2].clone()),
            ),
        }
    }

    pub fn is_constant(&self) -> bool {
<<<<<<< HEAD
        matches!(self, Expression::Constant(_))
=======
        match self {
            Expression::Constant(_, _) => true,
            _ => false,
        }
>>>>>>> c89cdab1
    }
}

fn display_expressions(expressions: &Vec<Expression>) -> String {
    if expressions.len() <= 3 {
        format!(
            "Sum({})",
            expressions
                .iter()
                .map(|e| e.to_string())
                .collect::<Vec<String>>()
                .join(", ")
        )
    } else {
        format!(
            "Sum({}..{})",
            expressions[0],
            expressions[expressions.len() - 1]
        )
    }
}

impl Display for Constant {
    fn fmt(&self, f: &mut Formatter<'_>) -> std::fmt::Result {
        match &self {
            Constant::Int(i) => write!(f, "Int({})", i),
            Constant::Bool(b) => write!(f, "Bool({})", b),
        }
    }
}

impl Display for Expression {
    fn fmt(&self, f: &mut Formatter<'_>) -> std::fmt::Result {
        match &self {
            Expression::Constant(m, c) => write!(f, "Constant({}, {})", m, c),
            Expression::Reference(name) => write!(f, "Reference({})", name),
            Expression::Nothing => write!(f, "Nothing"),
            Expression::Sum(expressions) => write!(f, "Sum({})", display_expressions(expressions)),
            Expression::Not(expr_box) => write!(f, "Not({})", expr_box.clone()),
            Expression::Or(expressions) => write!(f, "Not({})", display_expressions(expressions)),
            Expression::And(expressions) => write!(f, "And({})", display_expressions(expressions)),
            Expression::Eq(box1, box2) => write!(f, "Eq({}, {})", box1.clone(), box2.clone()),
            Expression::Neq(box1, box2) => write!(f, "Neq({}, {})", box1.clone(), box2.clone()),
            Expression::Geq(box1, box2) => write!(f, "Geq({}, {})", box1.clone(), box2.clone()),
            Expression::Leq(box1, box2) => write!(f, "Leq({}, {})", box1.clone(), box2.clone()),
            Expression::Gt(box1, box2) => write!(f, "Gt({}, {})", box1.clone(), box2.clone()),
            Expression::Lt(box1, box2) => write!(f, "Lt({}, {})", box1.clone(), box2.clone()),
            Expression::SumGeq(box1, box2) => {
                write!(f, "SumGeq({}, {})", display_expressions(box1), box2.clone())
            }
            Expression::SumLeq(box1, box2) => {
                write!(f, "SumLeq({}, {})", display_expressions(box1), box2.clone())
            }
            Expression::Ineq(box1, box2, box3) => write!(
                f,
                "Ineq({}, {}, {})",
                box1.clone(),
                box2.clone(),
                box3.clone()
            ),
            #[allow(unreachable_patterns)]
            _ => write!(f, "Expression::Unknown"),
        }
    }
}<|MERGE_RESOLUTION|>--- conflicted
+++ resolved
@@ -291,14 +291,7 @@
     }
 
     pub fn is_constant(&self) -> bool {
-<<<<<<< HEAD
         matches!(self, Expression::Constant(_))
-=======
-        match self {
-            Expression::Constant(_, _) => true,
-            _ => false,
-        }
->>>>>>> c89cdab1
     }
 }
 
