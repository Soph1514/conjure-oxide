--- conflicted
+++ resolved
@@ -220,33 +220,7 @@
         }
 
         match self {
-<<<<<<< HEAD
-            Expression::Constant(_) => Vec::new(),
-            Expression::Reference(_) => Vec::new(),
-            Expression::Sum(exprs) => exprs.iter().collect(),
-            Expression::Not(expr_box) => vec![expr_box.as_ref()],
-            Expression::Or(exprs) => exprs.iter().collect(),
-            Expression::And(exprs) => exprs.iter().collect(),
-            Expression::Eq(lhs, rhs) => vec![lhs.as_ref(), rhs.as_ref()],
-            Expression::Neq(lhs, rhs) => vec![lhs.as_ref(), rhs.as_ref()],
-            Expression::Geq(lhs, rhs) => vec![lhs.as_ref(), rhs.as_ref()],
-            Expression::Leq(lhs, rhs) => vec![lhs.as_ref(), rhs.as_ref()],
-            Expression::Gt(lhs, rhs) => vec![lhs.as_ref(), rhs.as_ref()],
-            Expression::Lt(lhs, rhs) => vec![lhs.as_ref(), rhs.as_ref()],
-            Expression::SumGeq(lhs, rhs) => {
-                let mut sub_exprs = lhs.iter().collect::<Vec<_>>();
-                sub_exprs.push(rhs.as_ref());
-                sub_exprs
-            }
-            Expression::SumLeq(lhs, rhs) => {
-                let mut sub_exprs = lhs.iter().collect::<Vec<_>>();
-                sub_exprs.push(rhs.as_ref());
-                sub_exprs
-            }
-            Expression::Ineq(lhs, rhs, _) => vec![lhs.as_ref(), rhs.as_ref()],
-=======
-            Expression::ConstantInt(_) => None,
-            Expression::ConstantBool(_) => None,
+            Expression::Constant(_) => None,
             Expression::Reference(_) => None,
             Expression::Nothing => None,
             Expression::Sum(exprs) => Some(exprs.iter().collect()),
@@ -263,7 +237,6 @@
             Expression::SumLeq(lhs, rhs) => Some(unwrap_flat_expression(lhs, rhs)),
             Expression::SumEq(lhs, rhs) => Some(unwrap_flat_expression(lhs, rhs)),
             Expression::Ineq(lhs, rhs, _) => Some(vec![lhs.as_ref(), rhs.as_ref()]),
->>>>>>> fd1711d6
         }
     }
 
