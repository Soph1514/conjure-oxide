--- conflicted
+++ resolved
@@ -122,7 +122,6 @@
     Ineq(Box<Expression>, Box<Expression>, Box<Expression>),
 }
 
-<<<<<<< HEAD
 impl Expression {
     /// Returns a vector of references to the sub-expressions of the expression.
     pub fn sub_expressions(&self) -> Vec<&Expression> {
@@ -130,6 +129,9 @@
             Expression::ConstantInt(_) => Vec::new(),
             Expression::Reference(_) => Vec::new(),
             Expression::Sum(exprs) => exprs.iter().collect(),
+            Expression::Not(expr_box) => vec![expr_box.as_ref()],
+            Expression::Or(exprs) => exprs.iter().collect(),
+            Expression::And(exprs) => exprs.iter().collect(),
             Expression::Eq(lhs, rhs) => vec![lhs.as_ref(), rhs.as_ref()],
             Expression::Neq(lhs, rhs) => vec![lhs.as_ref(), rhs.as_ref()],
             Expression::Geq(lhs, rhs) => vec![lhs.as_ref(), rhs.as_ref()],
@@ -156,6 +158,9 @@
             Expression::ConstantInt(i) => Expression::ConstantInt(*i),
             Expression::Reference(name) => Expression::Reference(name.clone()),
             Expression::Sum(_) => Expression::Sum(sub.iter().cloned().cloned().collect()),
+            Expression::Not(_) => Expression::Not(Box::new(sub[0].clone())),
+            Expression::Or(_) => Expression::Or(sub.iter().cloned().cloned().collect()),
+            Expression::And(_) => Expression::And(sub.iter().cloned().cloned().collect()),
             Expression::Eq(_, _) => {
                 Expression::Eq(Box::new(sub[0].clone()), Box::new(sub[1].clone()))
             }
@@ -186,7 +191,11 @@
                 Box::new(sub[0].clone()),
                 Box::new(sub[1].clone()),
                 Box::new(sub[2].clone()),
-=======
+            ),
+        }
+    }
+}
+
 fn display_expressions(expressions: &Vec<Expression>) -> String {
     if expressions.len() <= 3 {
         format!(
@@ -233,7 +242,6 @@
                 box1.clone(),
                 box2.clone(),
                 box3.clone()
->>>>>>> 2ea6a609
             ),
         }
     }
