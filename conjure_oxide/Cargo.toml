[package]
name = "conjure_oxide"
version = "0.0.1"
edition = "2021"
default-run = "conjure_oxide"

# these are available inside build.rs
[build-dependencies]
walkdir = "2.5.0"

[dependencies]
conjure_core = {path = "../crates/conjure_core" }
conjure_rules = {path = "../crates/conjure_rules" }

serde = { version = "1.0.197", features = ["derive"] }
serde_json = "1.0.114"
serde_with = "3.6.1"
thiserror = "1.0.57"
minion_rs = {path = "../solvers/minion" }
anyhow = "1.0.80"
clap = { version = "4.5.1", features = ["derive"] }
strum_macros = "0.26.1"
strum = "0.26.1"
versions = "6.1.0"
linkme = "0.3.22"
<<<<<<< HEAD
walkdir = "2.4.0"
itertools = "0.12.1"
libc = "0.2.153"
=======
walkdir = "2.5.0"
>>>>>>> 16380a22

[features]

unstable = []
unstable-solver-interface = ["unstable"]

[lints]
workspace = true<|MERGE_RESOLUTION|>--- conflicted
+++ resolved
@@ -23,13 +23,8 @@
 strum = "0.26.1"
 versions = "6.1.0"
 linkme = "0.3.22"
-<<<<<<< HEAD
-walkdir = "2.4.0"
+walkdir = "2.5.0"
 itertools = "0.12.1"
-libc = "0.2.153"
-=======
-walkdir = "2.5.0"
->>>>>>> 16380a22
 
 [features]
 
