--- conflicted
+++ resolved
@@ -70,12 +70,7 @@
 
 #[allow(clippy::unwrap_used)]
 pub fn main() -> AnyhowResult<()> {
-<<<<<<< HEAD
-    let target_family = SolverFamily::Minion; // ToDo get this from CLI input
-    let extra_rule_sets: Vec<&str> = vec!["Constant", "Bubble"]; // ToDo get this from CLI input
-=======
     let cli = Cli::parse();
->>>>>>> 4945113c
 
     #[allow(clippy::unwrap_used)]
     if cli.print_info_schema {
