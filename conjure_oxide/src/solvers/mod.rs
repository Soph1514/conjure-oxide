mod error;

pub mod minion;
<<<<<<< HEAD
pub mod kissat;

=======
>>>>>>> 4828e4d1
pub use crate::ast::Model;
pub use error::*;

pub trait FromConjureModel
where
    Self: Sized,
{
    fn from_conjure(model: Model) -> Result<Self, SolverError>;
}<|MERGE_RESOLUTION|>--- conflicted
+++ resolved
@@ -1,11 +1,7 @@
 mod error;
-
 pub mod minion;
-<<<<<<< HEAD
 pub mod kissat;
 
-=======
->>>>>>> 4828e4d1
 pub use crate::ast::Model;
 pub use error::*;
 
