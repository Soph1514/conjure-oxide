use conjure_core::rule_engine::rewrite_naive;
use conjure_core::Model;
use conjure_oxide::utils::essence_parser::parse_essence_file_native;
use conjure_oxide::utils::testing::{read_human_rule_trace, read_rule_trace};
use glob::glob;
use itertools::Itertools;
use std::collections::BTreeMap;
use std::env;
use std::error::Error;
use std::fs;
use std::fs::File;
use tracing::{span, Level, Metadata as OtherMetadata};
use tracing_subscriber::{
    filter::EnvFilter, filter::FilterFn, fmt, layer::SubscriberExt, Layer, Registry,
};
use uniplate::Biplate;

use tracing_appender::non_blocking::WorkerGuard;

use std::path::Path;
use std::sync::Arc;
use std::sync::Mutex;
use std::sync::RwLock;

use conjure_core::ast::Atom;
use conjure_core::ast::{Expression, Literal, Name};
use conjure_core::context::Context;
use conjure_oxide::defaults::get_default_rule_sets;
use conjure_oxide::rule_engine::resolve_rule_sets;
use conjure_oxide::utils::conjure::minion_solutions_to_json;
use conjure_oxide::utils::conjure::{
    get_minion_solutions, get_solutions_from_conjure, parse_essence_file,
};
use conjure_oxide::utils::testing::save_stats_json;
use conjure_oxide::utils::testing::{
    read_minion_solutions_json, read_model_json, save_minion_solutions_json, save_model_json,
};
use conjure_oxide::SolverFamily;
use serde::Deserialize;

use pretty_assertions::assert_eq;

#[derive(Deserialize)]
#[serde(default)]
struct TestConfig {
    extra_rewriter_asserts: Vec<String>,
    use_native_parser: bool,
    use_naive_rewriter: bool,
    run_solver: bool,
}

impl Default for TestConfig {
    fn default() -> Self {
        Self {
            extra_rewriter_asserts: vec!["vector_operators_have_partially_evaluated".into()],
            use_native_parser: true,
            use_naive_rewriter: true,
            run_solver: true,
        }
    }
}

fn main() {
    let _guard = create_scoped_subscriber("./logs", "test_log");

    // creating a span and log a message
    let test_span = span!(Level::TRACE, "test_span");
    let _enter: span::Entered<'_> = test_span.enter();

    for entry in glob("conjure_oxide/tests/integration/*").expect("Failed to read glob pattern") {
        match entry {
            Ok(path) => println!("File: {:?}", path),
            Err(e) => println!("Error: {:?}", e),
        }
    }

    let file_path = Path::new("conjure_oxide/tests/integration/*"); // using relative path

    let base_name = file_path.file_stem().and_then(|stem| stem.to_str());

    match base_name {
        Some(name) => println!("Base name: {}", name),
        None => println!("Could not extract the base name"),
    }
}

// run tests in sequence not parallel when verbose logging, to ensure the logs are ordered
// correctly
static GUARD: Mutex<()> = Mutex::new(());

// wrapper to conditionally enforce sequential execution
fn integration_test(path: &str, essence_base: &str, extension: &str) -> Result<(), Box<dyn Error>> {
    let verbose = env::var("VERBOSE").unwrap_or("false".to_string()) == "true";

    // Lock here to ensure sequential execution
    // Tests should still run if a previous test panics while holding this mutex
    let _guard = GUARD.lock().unwrap_or_else(|e| e.into_inner());

    // run tests in sequence not parallel when verbose logging, to ensure the logs are ordered
    // correctly

    let subscriber = create_scoped_subscriber(path, essence_base);

    // set the subscriber as default
    tracing::subscriber::with_default(subscriber, || {
        // create a span for the trace
        // let test_span = span!(target: "rule_engine", Level::TRACE, "test_span");
        // let _enter = test_span.enter();

        // execute tests based on verbosity
        if verbose {
            #[allow(clippy::unwrap_used)]
            let _guard = GUARD.lock().unwrap_or_else(|e| e.into_inner());
            integration_test_inner(path, essence_base, extension)?
        } else {
            integration_test_inner(path, essence_base, extension)?
        }

        Ok(())
    })
}

/// Runs an integration test for a given Conjure model by:
/// 1. Parsing the model from an Essence file.
/// 2. Rewriting the model according to predefined rule sets.
/// 3. Solving the model using the Minion solver and validating the solutions.
///
/// This function operates in three main stages:
/// - **Parsing Stage**: Reads the Essence model file and verifies that it parses correctly.
/// - **Rewrite Stage**: Applies a set of rules to the parsed model and validates the result.
/// - **Solution Stage**: Uses Minion to solve the model and compares solutions with expected results.
///
/// # Arguments
///
/// * `path` - The file path where the Essence model and other resources are located.
/// * `essence_base` - The base name of the Essence model file.
/// * `extension` - The file extension for the Essence model.
///
/// # Errors
///
/// Returns an error if any stage fails due to a mismatch with expected results or file I/O issues.
#[allow(clippy::unwrap_used)]
fn integration_test_inner(
    path: &str,
    essence_base: &str,
    extension: &str,
) -> Result<(), Box<dyn Error>> {
    let context: Arc<RwLock<Context<'static>>> = Default::default();
    let accept = env::var("ACCEPT").unwrap_or("false".to_string()) == "true";
    let verbose = env::var("VERBOSE").unwrap_or("false".to_string()) == "true";

    if verbose {
        println!(
            "Running integration test for {}/{}, ACCEPT={}",
            path, essence_base, accept
        );
    }

    let config: TestConfig =
        if let Ok(config_contents) = fs::read_to_string(format!("{}/config.toml", path)) {
            toml::from_str(&config_contents).unwrap()
        } else {
            Default::default()
        };

    // Stage 0: Compare the two methods of parsing
    // skip if the field is set to true
    // do not skip if it is unset, or if it is explicitly set to false
    if config.use_native_parser {
        let model_native =
            parse_essence_file_native(path, essence_base, extension, context.clone())?;
        save_model_json(&model_native, path, essence_base, "parse", accept)?;
        let expected_model = read_model_json(path, essence_base, "expected", "parse")?;
        assert_eq!(model_native, expected_model);
    }

    // Stage 1: Read the essence file and check that the model is parsed correctly
    let model = parse_essence_file(path, essence_base, extension, context.clone())?;
    if verbose {
        println!("Parsed model: {}", model)
    }

    context.as_ref().write().unwrap().file_name =
        Some(format!("{path}/{essence_base}.{extension}"));

    save_model_json(&model, path, essence_base, "parse", accept)?;
    let expected_model = read_model_json(path, essence_base, "expected", "parse")?;
    if verbose {
        println!("Expected model: {}", expected_model)
    }

    assert_eq!(model, expected_model);

    // Stage 2: Rewrite the model using the rule engine and check that the result is as expected
    let rule_sets = resolve_rule_sets(SolverFamily::Minion, &get_default_rule_sets())?;

    // TODO: temporarily set to always use rewrite_naive
    // remove before merging?
    // or we can decide to make native the default.
    // let model = if config.use_naive_rewriter {
    //     rewrite_naive(&model, &rule_sets, true)?
    // } else {
    //     rewrite_model(&model, &rule_sets)?
    // };

    tracing::trace!(
        target: "rule_engine_human",
        "Model before rewriting:\n\n{}\n--\n",
        model
    );
    let model = rewrite_naive(&model, &rule_sets, false)?;

    tracing::trace!(
        target: "rule_engine_human",
        "Final model:\n\n{}",
        model
    );
    if verbose {
        println!("Rewritten model: {}", model)
    }

    save_model_json(&model, path, essence_base, "rewrite", accept)?;

    if !config.extra_rewriter_asserts.is_empty() {
        for extra_assert in config.extra_rewriter_asserts {
            match extra_assert.as_str() {
                "vector_operators_have_partially_evaluated" => {
                    assert_vector_operators_have_partially_evaluated(&model)
                }
                x => println!("Unrecognised extra assert: {}", x),
            };
        }
    }

    let expected_model = read_model_json(path, essence_base, "expected", "rewrite")?;
    if verbose {
        println!("Expected model: {}", expected_model)
    }

    assert_eq!(model, expected_model);

    //Stage 3: Check that the generated rules match with the expected in terms if type, order and count

    let generated_json_rule_trace = read_rule_trace(path, essence_base, "generated", accept)?;
    let expected_json_rule_trace = read_rule_trace(path, essence_base, "expected", accept)?;

    assert_eq!(expected_json_rule_trace, generated_json_rule_trace);

    let generated_rule_trace_human =
        read_human_rule_trace(path, essence_base, "generated", accept)?;
    let expected_rule_trace_human = read_human_rule_trace(path, essence_base, "expected", accept)?;

    assert_eq!(expected_rule_trace_human, generated_rule_trace_human);

    // Stage 4: Run the model through the Minion solver and check that the solutions are as expected
    if config.run_solver {
        // TODO: when we do the big refactor, lump all these pass-through variables into a state
        // struct
        check_solutions_stage(
            &context,
            model,
            path,
            essence_base,
            extension,
            verbose,
            accept,
        )?;
    }

    save_stats_json(context, path, essence_base)?;

    Ok(())
}

/// Solutions checking stage
fn check_solutions_stage(
    _context: &Arc<RwLock<Context>>,
    model: Model,
    path: &str,
    essence_base: &str,
    extension: &str,
    verbose: bool,
    accept: bool,
) -> anyhow::Result<()> {
    let solutions = get_minion_solutions(model, 0)?;

    let solutions_json = save_minion_solutions_json(&solutions, path, essence_base, accept)?;
    if verbose {
        println!("Minion solutions: {:#?}", solutions_json)
    }

    // test solutions against conjure before writing
    if accept {
        let mut conjure_solutions: Vec<BTreeMap<Name, Literal>> =
            get_solutions_from_conjure(&format!("{}/{}.{}", path, essence_base, extension))?;

        // Change bools to nums in both outputs, as we currently don't convert 0,1 back to
        // booleans for Minion.

        // remove machine names from Minion solutions, as the conjure solutions won't have these.
        let mut username_solutions = solutions.clone();
        for solset in &mut username_solutions {
            for (k, v) in solset.clone().into_iter() {
                match k {
                    conjure_core::ast::Name::MachineName(_) => {
                        solset.remove(&k);
                    }
                    conjure_core::ast::Name::UserName(_) => match v {
                        Literal::Bool(true) => {
                            solset.insert(k, Literal::Int(1));
                        }
                        Literal::Bool(false) => {
                            solset.insert(k, Literal::Int(0));
                        }
                        _ => {}
                    },
                }
            }
        }

        // remove duplicate entries (created when we removed machine names above)
        username_solutions = username_solutions.into_iter().unique().collect();

        for solset in &mut conjure_solutions {
            for (k, v) in solset.clone().into_iter() {
                match v {
                    Literal::Bool(true) => {
                        solset.insert(k, Literal::Int(1));
                    }
                    Literal::Bool(false) => {
                        solset.insert(k, Literal::Int(0));
                    }
                    _ => {}
                }
            }
        }

        conjure_solutions = conjure_solutions.into_iter().unique().collect();

        // I can't make these sets of hashmaps due to hashmaps not implementing hash; so, to
        // compare these, I make them both json and compare that.
        let mut conjure_solutions_json: serde_json::Value =
            minion_solutions_to_json(&conjure_solutions);
        let mut username_solutions_json: serde_json::Value =
            minion_solutions_to_json(&username_solutions);
        conjure_solutions_json.sort_all_objects();
        username_solutions_json.sort_all_objects();

        assert_eq!(
            username_solutions_json, conjure_solutions_json,
            "Solutions do not match conjure!"
        );
    }

    let expected_solutions_json = read_minion_solutions_json(path, essence_base, "expected")?;
    if verbose {
        println!("Expected solutions: {:#?}", expected_solutions_json)
    }

    assert_eq!(solutions_json, expected_solutions_json);

    Ok(())
}

fn assert_vector_operators_have_partially_evaluated(model: &conjure_core::Model) {
    for node in <_ as Biplate<Expression>>::universe_bi(&model.constraints) {
        use conjure_core::ast::Expression::*;
        match node {
            Sum(_, ref vec) => assert_constants_leq_one(&node, vec),
            Min(_, ref vec) => assert_constants_leq_one(&node, vec),
            Max(_, ref vec) => assert_constants_leq_one(&node, vec),
            Or(_, ref vec) => assert_constants_leq_one(&node, vec),
            And(_, ref vec) => assert_constants_leq_one(&node, vec),
            _ => (),
        };
    }
}

fn assert_constants_leq_one(parent_expr: &Expression, exprs: &[Expression]) {
    let count = exprs.iter().fold(0, |i, x| match x {
        Expression::Atomic(_, Atom::Literal(_)) => i + 1,
        _ => i,
    });

    assert!(
        count <= 1,
        "assert_vector_operators_have_partially_evaluated: expression {} is not partially evaluated",
        parent_expr
    );
}

pub fn create_scoped_subscriber(
    path: &str,
    test_name: &str,
<<<<<<< HEAD
) -> (
    impl tracing::Subscriber + Send + Sync,
    Vec<tracing_appender::non_blocking::WorkerGuard>,
) {
    let (target1_layer, guard1) = create_file_layer_json(path, test_name);
    let (target2_layer, guard2) = create_file_layer_human(path, test_name);
    let layered = target1_layer.and_then(target2_layer);
=======
) -> (impl tracing::Subscriber + Send + Sync) {
    //let (target1_layer, guard1) = create_file_layer_json(path, test_name);
    let target2_layer = create_file_layer_human(path, test_name);
    let layered = target2_layer;
>>>>>>> b85a6d14

    let subscriber = Arc::new(tracing_subscriber::registry().with(layered))
        as Arc<dyn tracing::Subscriber + Send + Sync>;
    // setting this subscriber as the default
    let _default = tracing::subscriber::set_default(subscriber.clone());

<<<<<<< HEAD
    (subscriber, vec![guard1, guard2])
=======
    subscriber
>>>>>>> b85a6d14
}

fn create_file_layer_json(
    path: &str,
    test_name: &str,
) -> (impl Layer<Registry> + Send + Sync, WorkerGuard) {
    let file = File::create(format!("{path}/{test_name}-generated-rule-trace.json"))
        .expect("Unable to create log file");
    let (non_blocking, guard1) = tracing_appender::non_blocking(file);

    let layer1 = fmt::layer()
        .json()
        .with_writer(non_blocking)
        .with_level(false)
        .with_target(false)
        .without_time()
        .with_filter(FilterFn::new(|meta: &OtherMetadata| {
            meta.target() == "rule_engine"
        }));

    (layer1, guard1)
}

fn create_file_layer_human(path: &str, test_name: &str) -> (impl Layer<Registry> + Send + Sync) {
    let file = File::create(format!("{path}/{test_name}-generated-rule-trace-human.txt"))
        .expect("Unable to create log file");

    let layer2 = fmt::layer()
        .with_writer(file)
        .with_level(false)
        .without_time()
        .with_target(false)
        .with_filter(EnvFilter::new("rule_engine_human=trace"))
        .with_filter(FilterFn::new(|meta| meta.target() == "rule_engine_human"));

    layer2
}

#[test]
fn assert_conjure_present() {
    conjure_oxide::find_conjure::conjure_executable().unwrap();
}

include!(concat!(env!("OUT_DIR"), "/gen_tests.rs"));<|MERGE_RESOLUTION|>--- conflicted
+++ resolved
@@ -392,7 +392,6 @@
 pub fn create_scoped_subscriber(
     path: &str,
     test_name: &str,
-<<<<<<< HEAD
 ) -> (
     impl tracing::Subscriber + Send + Sync,
     Vec<tracing_appender::non_blocking::WorkerGuard>,
@@ -400,23 +399,13 @@
     let (target1_layer, guard1) = create_file_layer_json(path, test_name);
     let (target2_layer, guard2) = create_file_layer_human(path, test_name);
     let layered = target1_layer.and_then(target2_layer);
-=======
-) -> (impl tracing::Subscriber + Send + Sync) {
-    //let (target1_layer, guard1) = create_file_layer_json(path, test_name);
-    let target2_layer = create_file_layer_human(path, test_name);
-    let layered = target2_layer;
->>>>>>> b85a6d14
 
     let subscriber = Arc::new(tracing_subscriber::registry().with(layered))
         as Arc<dyn tracing::Subscriber + Send + Sync>;
     // setting this subscriber as the default
     let _default = tracing::subscriber::set_default(subscriber.clone());
 
-<<<<<<< HEAD
     (subscriber, vec![guard1, guard2])
-=======
-    subscriber
->>>>>>> b85a6d14
 }
 
 fn create_file_layer_json(
