--- conflicted
+++ resolved
@@ -46,11 +46,7 @@
     assert_eq!(model, expected_model);
 
     // Stage 2: Rewrite the model using the rule engine and check that the result is as expected
-<<<<<<< HEAD
-    let rule_sets = resolve_rule_sets(vec!["Minion", "Constant", "Bubble"])?;
-=======
-    let rule_sets = resolve_rule_sets(SolverFamily::Minion, &vec!["Constant"])?;
->>>>>>> c89a9c5b
+    let rule_sets = resolve_rule_sets(SolverFamily::Minion, &vec!["Constant", "Bubble"])?;
     let model = rewrite_model(&model, &rule_sets)?;
     if verbose {
         println!("Rewritten model: {:#?}", model)
