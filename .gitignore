--- conflicted
+++ resolved
@@ -1,14 +1,13 @@
+# rust/c++
 target
-<<<<<<< HEAD
-
+coverage
 solvers/**/vendor/build
 
+# python
+.env
 venv
 __pycache__
-.idea
 .ruff_cache
-.env
-=======
-solvers/**/vendor/build
-coverage
->>>>>>> 785ca267
+
+# IDE
+.idea